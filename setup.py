#! /usr/bin/env python
# -*- coding: utf-8 -*-
"""
cyipopt: Python wrapper for the Ipopt optimization package, written in Cython.

Copyright (C) 2012-2015 Amit Aides
Copyright (C) 2015-2017 Matthias Kümmerer
Copyright (C) 2017-2020 cyipopt developers

Author: Matthias Kümmerer <matthias.kuemmerer@bethgelab.org>
(original Author: Amit Aides <amitibo@tx.technion.ac.il>)
URL: https://github.com/matthias-k/cyipopt
License: EPL 1.0
"""

import sys
import os.path
from distutils.sysconfig import get_python_lib
import subprocess as sp

from setuptools import setup
from setuptools.extension import Extension
from Cython.Distutils import build_ext
import numpy as np
import six

if six.PY3:
    exec(open("cyipopt/version.py", encoding="utf-8").read())
else:
    exec(open("cyipopt/version.py").read())

PACKAGE_NAME = "cyipopt"
DEPRICATED_PACKAGE_NAME = "ipopt"
VERSION = __version__
DESCRIPTION = "A Cython wrapper to the IPOPT optimization package"
if six.PY3:
    with open("README.rst", encoding="utf-8") as f:
        LONG_DESCRIPTION = f.read()
else:
    with open("README.rst") as f:
        LONG_DESCRIPTION = f.read()
KEYWORDS = [
    "optimization",
    "nonlinear programming",
    "ipopt",
    "interior-point",
    "nlp",
    "coin-or",
]
AUTHOR = "Matthias Kümmerer"
EMAIL = "matthias.kuemmerer@bethgelab.org"
URL = "https://github.com/matthias-k/cyipopt"
DEPENDENCIES = [
    "numpy",
    "cython",
    "six",
    "future",
    "setuptools",
]
LICENSE = "EPL-1.0"
CLASSIFIERS = [
    "Development Status :: 4 - Beta",
    "License :: OSI Approved :: Eclipse Public License 1.0 (EPL-1.0)",
    "Intended Audience :: Science/Research",
    "Operating System :: OS Independent",
    "Programming Language :: Python :: 2.7",
    "Programming Language :: Python :: 3.6",
    "Programming Language :: Python :: 3.7",
    "Programming Language :: Python :: 3.8",
]


def pkgconfig(*packages, **kw):
<<<<<<< HEAD
    """Based on http://code.activestate.com/recipes/502261-python-distutils-pkg-config/#c2"""

    flag_map = {"-I": "include_dirs", "-L": "library_dirs", "-l": "libraries"}
    output = sp.Popen(["pkg-config", "--libs", "--cflags"] + list(packages),
                      stdout=sp.PIPE).communicate()[0]

    if not output:  # output will be an empty string if pkg-config finds nothing
        msg = ("pkg-config was not able to find any of the requested packages "
               "{} on your system. Make sure pkg-config can discover the .pc "
               "files associated with the installed packages.")
        raise OSError(msg.format(list(packages)))

    if six.PY3:
        output = output.decode("utf8")
=======
    """Returns a dictionary containing the include and library flags to pass to
    a Python extension that depends on the provided packages.

    Parameters
    ==========
    *packages : one or more strings
        These are the names of ``.pc`` files that pkg-config can locate, for
        example ``ipopt`` for the ``ipopt.pc`` file.
    **kw : list of strings
        Any values that should be preset in the returned dictionary. These can
        include lists of items for: ``include_dirs``, ``library_dirs``,
        ``libraries``, ``extra_compile_args``.

    Returns
    =======
    kw : dictionary
        Dictionary containing the keys: ``include_dirs``, ``library_dirs``,
        ``libraries``, ``extra_compile_args`` that are mapped to lists of
        strings.

    Notes
    =====

    This function is based on:

    http://code.activestate.com/recipes/502261-python-distutils-pkg-config/#c2

    """
    flag_map = {'-I': 'include_dirs', '-L': 'library_dirs', '-l': 'libraries'}
    output = sp.Popen(["pkg-config", "--libs", "--cflags"] + list(packages),
                      stdout=sp.PIPE).communicate()[0]

    if not output:  # output will be empty string if pkg-config finds nothing
        msg = ('pkg-config was not able to find any of the requested packages '
               '{} on your system. Make sure pkg-config can discover the .pc '
               'files associated with the installed packages.')
        raise OSError(msg.format(list(packages)))

    if six.PY3:
        output = output.decode('utf8')

>>>>>>> 91b02f31
    for token in output.split():
        if token[:2] in flag_map:
            kw.setdefault(flag_map.get(token[:2]), []).append(token[2:])
        else:
            kw.setdefault("extra_compile_args", []).append(token)

    kw["include_dirs"] += [np.get_include()]

    return kw


<<<<<<< HEAD
def handle_ext_modules_win_32():
    ipoptdir = os.environ.get("IPOPTWINDIR", "")
    IPOPT_INCLUDE_DIRS = [os.path.join(ipoptdir, "include", "coin-or"),
                          np.get_include()]
    IPOPT_LIBS = ["ipopt.dll", "ipoptamplinterface.dll"]
    IPOPT_LIB_DIRS = [os.path.join(ipoptdir, "lib")]
    IPOPT_DLL = ["ipopt-3.dll", "ipoptamplinterface-3.dll", "libifcoremd.dll",
                 "libmmd.dll", "msvcp140.dll", "svml_dispmd.dll",
                 "vcruntime140.dll"]
    IPOPT_DLL_DIRS = [os.path.join(ipoptdir, "bin")]
    EXT_MODULES = [Extension("ipopt_wrapper",
                             ["cyipopt/cython/ipopt_wrapper.pyx"],
                             include_dirs=IPOPT_INCLUDE_DIRS,
                             libraries=IPOPT_LIBS,
                             library_dirs=IPOPT_LIB_DIRS)]
    DATA_FILES = [(get_python_lib(),
                  [os.path.join(IPOPT_DLL_DIRS[0], dll)
                  for dll in IPOPT_DLL])] if IPOPT_DLL else None
    include_package_data = False
    return EXT_MODULES, DATA_FILES, include_package_data


def handle_ext_modules_general_os():
    ipopt_wrapper_ext = Extension("ipopt_wrapper",
                                  ["cyipopt/cython/ipopt_wrapper.pyx"],
                                  **pkgconfig("ipopt"))
    EXT_MODULES = [ipopt_wrapper_ext]
    DATA_FILES = None
    include_package_data = True
    return EXT_MODULES, DATA_FILES, include_package_data


if __name__ == "__main__":

    if sys.platform == "win32":
        ext_module_data = handle_ext_modules_win_32()
=======
if __name__ == '__main__':

    ipoptdir = os.environ.get('IPOPTWINDIR', '')

    # conda forge hosts a windows version of ipopt for ipopt versions >= 3.13.
    # The location of the headers and binaries are in $CONDA_PREFIX/Library/
    # and the library binary is named "libipopt.lib". If the IPOPTWINDIR
    # environment variable is set to USECONDAFORGEIPOPT then this setup will be
    # run.
    if sys.platform == 'win32' and ipoptdir == "USECONDAFORGEIPOPT":

        conda_prefix = os.path.split(sys.executable)[0]

        IPOPT_INCLUDE_DIRS = [os.path.join(conda_prefix, 'Library', 'include',
                                           'coin-or'), np.get_include()]
        IPOPT_LIBS = ['libipopt']
        IPOPT_LIB_DIRS = [os.path.join(conda_prefix, 'Library', 'lib')]

        EXT_MODULES = [
            Extension(
                "cyipopt", ['src/cyipopt.pyx'],
                include_dirs=IPOPT_INCLUDE_DIRS,
                libraries=IPOPT_LIBS,
                library_dirs=IPOPT_LIB_DIRS
            )
        ]
        DATA_FILES = None
        include_package_data = True

    elif sys.platform == 'win32' and ipoptdir:

        IPOPT_INCLUDE_DIRS = [os.path.join(ipoptdir, 'include', 'coin-or'),
                              np.get_include()]

        # These are the specific binaries in the IPOPT 3.13.2 binary download:
        # https://github.com/coin-or/Ipopt/releases/download/releases%2F3.13.2/Ipopt-3.13.2-win64-msvs2019-md.zip
        IPOPT_LIBS = ['ipopt.dll', 'ipoptamplinterface.dll']
        IPOPT_LIB_DIRS = [os.path.join(ipoptdir, 'lib')]

        IPOPT_DLL = [
            'ipopt-3.dll',
            'ipoptamplinterface-3.dll',
            'libifcoremd.dll',
            'libmmd.dll',
            'msvcp140.dll',
            'svml_dispmd.dll',
            'vcruntime140.dll',
        ]
        IPOPT_DLL_DIRS = [os.path.join(ipoptdir, 'bin')]

        EXT_MODULES = [
            Extension(
                "cyipopt", ['src/cyipopt.pyx'],
                include_dirs=IPOPT_INCLUDE_DIRS,
                libraries=IPOPT_LIBS,
                library_dirs=IPOPT_LIB_DIRS
            )
        ]
        DATA_FILES = [(get_python_lib(),
                      [os.path.join(IPOPT_DLL_DIRS[0], dll)
                      for dll in IPOPT_DLL])] if IPOPT_DLL else None
        include_package_data = False

>>>>>>> 91b02f31
    else:
        ext_module_data = handle_ext_modules_general_os()
    EXT_MODULES, DATA_FILES, include_package_data = ext_module_data
    setup(
        name=PACKAGE_NAME,
        version=VERSION,
        author=AUTHOR,
        author_email=EMAIL,
        url=URL,
        description=DESCRIPTION,
        long_description=LONG_DESCRIPTION,
        keywords=KEYWORDS,
        license=LICENSE,
        classifiers=CLASSIFIERS,
        packages=[PACKAGE_NAME, DEPRICATED_PACKAGE_NAME],
        install_requires=DEPENDENCIES,
        include_package_data=include_package_data,
        data_files=DATA_FILES,
        zip_safe=False,  # required for Py27 on Windows to work
        cmdclass={"build_ext": build_ext},
        ext_modules=EXT_MODULES,
    )<|MERGE_RESOLUTION|>--- conflicted
+++ resolved
@@ -71,22 +71,6 @@
 
 
 def pkgconfig(*packages, **kw):
-<<<<<<< HEAD
-    """Based on http://code.activestate.com/recipes/502261-python-distutils-pkg-config/#c2"""
-
-    flag_map = {"-I": "include_dirs", "-L": "library_dirs", "-l": "libraries"}
-    output = sp.Popen(["pkg-config", "--libs", "--cflags"] + list(packages),
-                      stdout=sp.PIPE).communicate()[0]
-
-    if not output:  # output will be an empty string if pkg-config finds nothing
-        msg = ("pkg-config was not able to find any of the requested packages "
-               "{} on your system. Make sure pkg-config can discover the .pc "
-               "files associated with the installed packages.")
-        raise OSError(msg.format(list(packages)))
-
-    if six.PY3:
-        output = output.decode("utf8")
-=======
     """Returns a dictionary containing the include and library flags to pass to
     a Python extension that depends on the provided packages.
 
@@ -128,7 +112,6 @@
     if six.PY3:
         output = output.decode('utf8')
 
->>>>>>> 91b02f31
     for token in output.split():
         if token[:2] in flag_map:
             kw.setdefault(flag_map.get(token[:2]), []).append(token[2:])
@@ -140,44 +123,6 @@
     return kw
 
 
-<<<<<<< HEAD
-def handle_ext_modules_win_32():
-    ipoptdir = os.environ.get("IPOPTWINDIR", "")
-    IPOPT_INCLUDE_DIRS = [os.path.join(ipoptdir, "include", "coin-or"),
-                          np.get_include()]
-    IPOPT_LIBS = ["ipopt.dll", "ipoptamplinterface.dll"]
-    IPOPT_LIB_DIRS = [os.path.join(ipoptdir, "lib")]
-    IPOPT_DLL = ["ipopt-3.dll", "ipoptamplinterface-3.dll", "libifcoremd.dll",
-                 "libmmd.dll", "msvcp140.dll", "svml_dispmd.dll",
-                 "vcruntime140.dll"]
-    IPOPT_DLL_DIRS = [os.path.join(ipoptdir, "bin")]
-    EXT_MODULES = [Extension("ipopt_wrapper",
-                             ["cyipopt/cython/ipopt_wrapper.pyx"],
-                             include_dirs=IPOPT_INCLUDE_DIRS,
-                             libraries=IPOPT_LIBS,
-                             library_dirs=IPOPT_LIB_DIRS)]
-    DATA_FILES = [(get_python_lib(),
-                  [os.path.join(IPOPT_DLL_DIRS[0], dll)
-                  for dll in IPOPT_DLL])] if IPOPT_DLL else None
-    include_package_data = False
-    return EXT_MODULES, DATA_FILES, include_package_data
-
-
-def handle_ext_modules_general_os():
-    ipopt_wrapper_ext = Extension("ipopt_wrapper",
-                                  ["cyipopt/cython/ipopt_wrapper.pyx"],
-                                  **pkgconfig("ipopt"))
-    EXT_MODULES = [ipopt_wrapper_ext]
-    DATA_FILES = None
-    include_package_data = True
-    return EXT_MODULES, DATA_FILES, include_package_data
-
-
-if __name__ == "__main__":
-
-    if sys.platform == "win32":
-        ext_module_data = handle_ext_modules_win_32()
-=======
 if __name__ == '__main__':
 
     ipoptdir = os.environ.get('IPOPTWINDIR', '')
@@ -241,7 +186,6 @@
                       for dll in IPOPT_DLL])] if IPOPT_DLL else None
         include_package_data = False
 
->>>>>>> 91b02f31
     else:
         ext_module_data = handle_ext_modules_general_os()
     EXT_MODULES, DATA_FILES, include_package_data = ext_module_data
