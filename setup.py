--- conflicted
+++ resolved
@@ -40,23 +40,23 @@
     with open("README.rst") as f:
         LONG_DESCRIPTION = f.read()
 KEYWORDS = [
-    "optimization", 
-    "nonlinear programming", 
-    "ipopt", 
+    "optimization",
+    "nonlinear programming",
+    "ipopt",
     "interior-point",
-    "nlp", 
-    "coin-or", 
-    ]
+    "nlp",
+    "coin-or",
+]
 AUTHOR = "Matthias Kümmerer"
 EMAIL = "matthias.kuemmerer@bethgelab.org"
 URL = "https://github.com/matthias-k/cyipopt"
 DEPENDENCIES = [
-    "numpy", 
-    "cython", 
-    "six", 
-    "future", 
+    "numpy",
+    "cython",
+    "six",
+    "future",
     "setuptools",
-    ]
+]
 LICENSE = "EPL-1.0"
 CLASSIFIERS = [
     "Development Status :: 4 - Beta",
@@ -67,7 +67,7 @@
     "Programming Language :: Python :: 3.6",
     "Programming Language :: Python :: 3.7",
     "Programming Language :: Python :: 3.8",
-    ]
+]
 
 
 def pkgconfig(*packages, **kw):
@@ -96,26 +96,32 @@
     return kw
 
 
-<<<<<<< HEAD
 def handle_ext_modules_win_32():
     ipoptdir = os.environ.get("IPOPTWINDIR", "")
-    IPOPT_INCLUDE_DIRS = [os.path.join(ipoptdir, "include", "coin"),
+    IPOPT_INCLUDE_DIRS = [os.path.join(ipoptdir, "include", "coin-or"),
                           np.get_include()]
-    IPOPT_LIBS = ["Ipopt-vc8", "IpOptFSS", "IpOpt-vc10"]
-    IPOPT_LIB_DIRS = [os.path.join(ipoptdir, "lib", "x64", "ReleaseMKL")]
-    IPOPT_DLL = ["IpOptFSS.dll", "Ipopt-vc8.dll", "IpOpt-vc10.dll",
-                 "msvcp100.dll", "msvcr100.dll"]
-    EXT_MODULES = [Extension("ipopt_wrapper", 
-        ["cyipopt/cython/ipopt_wrapper.pyx"], include_dirs=IPOPT_INCLUDE_DIRS,
-        libraries=IPOPT_LIBS, library_dirs=IPOPT_LIB_DIRS)]
-    DATA_FILES = [(get_python_lib(), [os.path.join(IPOPT_LIB_DIRS[0], dll)
-        for dll in IPOPT_DLL])] if IPOPT_DLL else None
+    IPOPT_LIBS = ["ipopt.dll", "ipoptamplinterface.dll"]
+    IPOPT_LIB_DIRS = [os.path.join(ipoptdir, "lib")]
+    IPOPT_DLL = ["ipopt-3.dll", "ipoptamplinterface-3.dll", "libifcoremd.dll",
+                 "libmmd.dll", "msvcp140.dll", "svml_dispmd.dll",
+                 "vcruntime140.dll"]
+    IPOPT_DLL_DIRS = [os.path.join(ipoptdir, "bin")]
+    EXT_MODULES = [Extension("ipopt_wrapper",
+                             ["cyipopt/cython/ipopt_wrapper.pyx"],
+                             include_dirs=IPOPT_INCLUDE_DIRS,
+                             libraries=IPOPT_LIBS,
+                             library_dirs=IPOPT_LIB_DIRS)]
+    DATA_FILES = [(get_python_lib(),
+                  [os.path.join(IPOPT_DLL_DIRS[0], dll)
+                  for dll in IPOPT_DLL])] if IPOPT_DLL else None
     include_package_data = False
     return EXT_MODULES, DATA_FILES, include_package_data
 
+
 def handle_ext_modules_general_os():
-    ipopt_wrapper_ext = Extension("ipopt_wrapper", 
-        ["cyipopt/cython/ipopt_wrapper.pyx"], **pkgconfig("ipopt"))
+    ipopt_wrapper_ext = Extension("ipopt_wrapper",
+                                  ["cyipopt/cython/ipopt_wrapper.pyx"],
+                                  **pkgconfig("ipopt"))
     EXT_MODULES = [ipopt_wrapper_ext]
     DATA_FILES = None
     include_package_data = True
@@ -125,39 +131,10 @@
 if __name__ == "__main__":
 
     if sys.platform == "win32":
-        EXT_MODULES, DATA_FILES, include_package_data = handle_ext_modules_win_32()
-=======
-if __name__ == '__main__':
-
-    if sys.platform == 'win32':
-
-        ipoptdir = os.environ.get('IPOPTWINDIR', '')
-
-        IPOPT_INCLUDE_DIRS = [os.path.join(ipoptdir, 'include', 'coin-or'),
-                              np.get_include()]
-        IPOPT_LIBS = ['ipopt.dll', 'ipoptamplinterface.dll']
-        IPOPT_LIB_DIRS = [os.path.join(ipoptdir, 'lib')]
-        IPOPT_DLL = ['ipopt-3.dll', 'ipoptamplinterface-3.dll', 'libifcoremd.dll',
-                     'libmmd.dll', 'msvcp140.dll', 'svml_dispmd.dll', 'vcruntime140.dll']
-        IPOPT_DLL_DIRS = [os.path.join(ipoptdir, 'bin')]
-
-        EXT_MODULES = [
-            Extension(
-                "cyipopt", ['src/cyipopt.pyx'],
-                include_dirs=IPOPT_INCLUDE_DIRS,
-                libraries=IPOPT_LIBS,
-                library_dirs=IPOPT_LIB_DIRS
-            )
-        ]
-        DATA_FILES = [(get_python_lib(),
-                      [os.path.join(IPOPT_DLL_DIRS[0], dll)
-                      for dll in IPOPT_DLL])] if IPOPT_DLL else None
-        include_package_data = False
-
->>>>>>> ada31982
+        ext_module_data = handle_ext_modules_win_32()
     else:
-        EXT_MODULES, DATA_FILES, include_package_data = handle_ext_modules_general_os()
-
+        ext_module_data = handle_ext_modules_general_os()
+    EXT_MODULES, DATA_FILES, include_package_data = ext_module_data
     setup(
         name=PACKAGE_NAME,
         version=VERSION,
